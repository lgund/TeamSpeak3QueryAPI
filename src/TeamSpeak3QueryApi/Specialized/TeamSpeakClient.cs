﻿using System;
using System.Collections.Generic;
using System.Globalization;
using System.Linq;
using System.Threading.Tasks;
using TeamSpeak3QueryApi.Net.Specialized.Notifications;
using TeamSpeak3QueryApi.Net.Specialized.Responses;

namespace TeamSpeak3QueryApi.Net.Specialized
{
    public class TeamSpeakClient
    {
        public QueryClient Client { get; }

        private readonly List<Tuple<NotificationType, object, Action<NotificationData>>> _callbacks = new List<Tuple<NotificationType, object, Action<NotificationData>>>();

        #region Ctors

        /// <summary>Creates a new instance of <see cref="TeamSpeakClient"/> using the <see cref="QueryClient.DefaultHost"/> and <see cref="QueryClient.DefaultPort"/>.</summary>
        public TeamSpeakClient()
            : this(QueryClient.DefaultHost, QueryClient.DefaultPort)
        { }

        /// <summary>Creates a new instance of <see cref="TeamSpeakClient"/> using the provided host and the <see cref="QueryClient.DefaultPort"/>.</summary>
        /// <param name="hostName">The host name of the remote server.</param>
        public TeamSpeakClient(string hostName)
            : this(hostName, QueryClient.DefaultPort)
        { }

        /// <summary>Creates a new instance of <see cref="TeamSpeakClient"/> using the provided host TCP port.</summary>
        /// <param name="hostName">The host name of the remote server.</param>
        /// <param name="port">The TCP port of the Query API server.</param>
        public TeamSpeakClient(string hostName, short port)
        {
            Client = new QueryClient(hostName, port);
        }

        #endregion

        public Task Connect()
        {
            return Client.Connect();
        }

        #region Subscriptions

        public void Subscribe<T>(Action<IReadOnlyCollection<T>> callback)
            where T : Notification
        {
            var notification = GetNotificationType<T>();

            Action<NotificationData> cb = data => callback(DataProxy.SerializeGeneric<T>(data.Payload));

            _callbacks.Add(Tuple.Create(notification, callback as object, cb));
            Client.Subscribe(notification.ToString(), cb);
        }
        public void Unsubscribe<T>()
            where T : Notification
        {
            var notification = GetNotificationType<T>();
            var cbts = _callbacks.Where(tp => tp.Item1 == notification).ToList();
            cbts.ForEach(k => _callbacks.Remove(k));
            Client.Unsubscribe(notification.ToString());
        }
        public void Unsubscribe<T>(Action<IReadOnlyCollection<T>> callback)
            where T : Notification
        {
            var notification = GetNotificationType<T>();
            var cbt = _callbacks.SingleOrDefault(t => t.Item1 == notification && t.Item2 == callback as object);
            if (cbt != null)
                Client.Unsubscribe(notification.ToString(), cbt.Item3);
        }

        private static NotificationType GetNotificationType<T>()
        {
            NotificationType notification;
            if (!Enum.TryParse(typeof(T).Name, out notification)) // This may violate the generic pattern. May change this later.
                throw new ArgumentException("The specified generic parameter is not a supported NotificationType."); // For this time, we only support class-internal types which are listed in NotificationType
            return notification;
        }

        #endregion
        #region Implented api methods

        public Task Login(string userName, string password)
        {
            return Client.Send("login", new Parameter("client_login_name", userName), new Parameter("client_login_password", password));
        }

        public Task UseServer(int serverId)
        {
            return Client.Send("use", new Parameter("sid", serverId.ToString(CultureInfo.InvariantCulture)));
        }

        public async Task<WhoAmI> WhoAmI()
        {
            var res = await Client.Send("whoami");
            var proxied = DataProxy.SerializeGeneric<WhoAmI>(res);
            return proxied.FirstOrDefault();
        }

        #region Notification Methods

        public Task RegisterChannelNotification(int channelId)
        {
            return RegisterNotification(NotificationEventTarget.Channel, channelId);
        }
        public Task RegisterServerNotification()
        {
            return RegisterNotification(NotificationEventTarget.Server, -1);
        }
        public Task RegisterTextServerNotification()
        {
            return RegisterNotification(NotificationEventTarget.TextServer, -1);
        }
        public Task RegisterTextChannelNotification()
        {
            return RegisterNotification(NotificationEventTarget.TextChannel, -1);
        }
        public Task RegisterTextPrivateNotification()
        {
            return RegisterNotification(NotificationEventTarget.TextPrivate, -1);
        }
        private Task RegisterNotification(NotificationEventTarget target, int channelId)
        {
            var ev = new Parameter("event", target.ToString().ToLowerInvariant());
            if (target == NotificationEventTarget.Channel)
                return Client.Send("servernotifyregister", ev, new Parameter("id", channelId));
            return Client.Send("servernotifyregister", ev);
        }

        #endregion

        #region Client Methods

        #region MoveClient

        public Task MoveClient(int clientId, int targetChannelId) => MoveClient(new[] { clientId }, targetChannelId);
        public Task MoveClient(int clientId, int targetChannelId, string channelPassword) => MoveClient(new[] { clientId }, targetChannelId, channelPassword);

        public Task MoveClient(IEnumerable<GetClientsInfo> clients, int targetChannelId)
        {
            var clIds = clients.Select(c => c.Id).ToArray();
            return MoveClient(clIds, targetChannelId);
        }
        public Task MoveClient(IEnumerable<GetClientsInfo> clients, int targetChannelId, string channelPassword)
        {
            var clIds = clients.Select(c => c.Id).ToArray();
            return MoveClient(clIds, targetChannelId, channelPassword);
        }

        public Task MoveClient(IList<int> clientIds, int targetChannelId)
        {
            return Client.Send("clientmove",
                new Parameter("clid", clientIds.Select(i => new ParameterValue(i)).ToArray()),
                new Parameter("cid", targetChannelId));
        }
        public Task MoveClient(IList<int> clientIds, int targetChannelId, string channelPassword)
        {
            return Client.Send("clientmove",
                new Parameter("clid", clientIds.Select(i => new ParameterValue(i)).ToArray()),
                new Parameter("cid", targetChannelId),
                new Parameter("cpw", channelPassword));
        }

        #endregion
        #region KickClient

        public Task KickClient(int clientId, KickOrigin from) => KickClient(new[] { clientId }, from);
        public Task KickClient(int clientId, KickOrigin from, string reasonMessage) => KickClient(new[] { clientId }, from, reasonMessage);
        public Task KickClient(GetClientsInfo client, KickOrigin from) => KickClient(client.Id, from);
        public Task KickClient(IEnumerable<GetClientsInfo> clients, KickOrigin from)
        {
            var clIds = clients.Select(c => c.Id).ToArray();
            return KickClient(clIds, from);
        }
        public Task KickClient(IList<int> clientIds, KickOrigin from)
        {
            return Client.Send("clientkick",
                new Parameter("reasonid", (int)from),
                new Parameter("clid", clientIds.Select(i => new ParameterValue(i)).ToArray()));
        }
        public Task KickClient(IList<int> clientIds, KickOrigin from, string reasonMessage)
        {
            return Client.Send("clientkick",
                new Parameter("reasonid", (int)from),
                new Parameter("reasonmsg", reasonMessage),
                new Parameter("clid", clientIds.Select(i => new ParameterValue(i)).ToArray()));
        }

        #endregion
        #region BanClient

        public Task<IReadOnlyList<ClientBan>> BanClient(GetClientsInfo client)
        {
            if (client == null)
                throw new ArgumentNullException(nameof(client));
            return BanClient(client.Id);
        }
        public Task<IReadOnlyList<ClientBan>> BanClient(GetClientsInfo client, TimeSpan duration)
        {
            if (client == null)
                throw new ArgumentNullException(nameof(client));
            return BanClient(client.Id, duration);
        }
        public Task<IReadOnlyList<ClientBan>> BanClient(GetClientsInfo client, TimeSpan duration, string reason)
        {
            if (client == null)
                throw new ArgumentNullException(nameof(client));
            return BanClient(client.Id, duration, reason);
        }

        public async Task<IReadOnlyList<ClientBan>> BanClient(int clientId)
        {
            var res = await Client.Send("banclient",
                new Parameter("clid", clientId));
            return DataProxy.SerializeGeneric<ClientBan>(res);
        }
        public async Task<IReadOnlyList<ClientBan>> BanClient(int clientId, TimeSpan duration)
        {
            var res = await Client.Send("banclient",
                new Parameter("clid", clientId),
                new Parameter("time", (int)Math.Ceiling(duration.TotalSeconds)));
            return DataProxy.SerializeGeneric<ClientBan>(res);
        }
        public async Task<IReadOnlyList<ClientBan>> BanClient(int clientId, TimeSpan duration, string reason)
        {
            var res = await Client.Send("banclient",
                new Parameter("clid", clientId),
                new Parameter("time", (int)Math.Ceiling(duration.TotalSeconds)),
                new Parameter("banreason", reason ?? string.Empty));
            return DataProxy.SerializeGeneric<ClientBan>(res);
        }

        #endregion
        #region GetClients

        public async Task<IReadOnlyList<GetClientsInfo>> GetClients()
        {
            var res = await Client.Send("clientlist");
            return DataProxy.SerializeGeneric<GetClientsInfo>(res);
        }

        public async Task<IReadOnlyList<GetClientsInfo>> GetClients(GetClientOptions options)
        {
<<<<<<< HEAD
            var optionList = options.GetFlagsName();
            var res = await _client.Send("clientlist", null, optionList.ToArray());
=======
            var optionList = options.GetFlagsAsList();
            var res = await Client.Send("clientlist", null, optionList.ToArray());
>>>>>>> 60e7e0b9
            return DataProxy.SerializeGeneric<GetClientsInfo>(res);
        }

        #endregion

        #endregion

        #region Channel Methods

        #region GetChannels

        public async Task<IReadOnlyList<GetChannelListInfo>> GetChannels()
        {
            var res = await Client.Send("channellist");
            return DataProxy.SerializeGeneric<GetChannelListInfo>(res);
        }

        public async Task<IReadOnlyList<GetChannelListInfo>> GetChannels(GetChannelOptions options)
        {
<<<<<<< HEAD
            var optionList = options.GetFlagsName();
            var res = await _client.Send("channellist", null, optionList.ToArray());
=======
            var optionList = options.GetFlagsAsList();
            var res = await Client.Send("channellist", null, optionList.ToArray());
>>>>>>> 60e7e0b9
            return DataProxy.SerializeGeneric<GetChannelListInfo>(res);
        }

        #endregion
        #region GetChannelInfo

        public Task<GetChannelInfo> GetChannelInfo(GetChannelListInfo channel)
        {
            if (channel == null)
                throw new ArgumentNullException(nameof(channel));
            return GetChannelInfo(channel.Id);
        }

        public async Task<GetChannelInfo> GetChannelInfo(int channelId)
        {
            var res = await Client.Send("channelinfo",
                new Parameter("cid", channelId));
            return DataProxy.SerializeGeneric<GetChannelInfo>(res).FirstOrDefault();
        }

        #endregion
        #region FindChannel

        public async Task<IReadOnlyCollection<FoundChannel>> FindChannel()
        {
            var res = await Client.Send("channelfind");
            return DataProxy.SerializeGeneric<FoundChannel>(res);
        }
        public async Task<IReadOnlyCollection<FoundChannel>> FindChannel(string pattern)
        {
            var res = await Client.Send("channelfind",
                new Parameter("pattern", pattern ?? string.Empty));
            return DataProxy.SerializeGeneric<FoundChannel>(res);
        }

        #endregion
        #region MoveChannel

        public Task MoveChannel(GetChannelListInfo channel, GetChannelListInfo parent)
        {
            if (channel == null)
                throw new ArgumentNullException(nameof(channel));
            if (parent == null)
                throw new ArgumentNullException(nameof(parent));
            return MoveChannel(channel.Id, parent.Id);
        }
        public Task MoveChannel(GetChannelListInfo channel, GetChannelListInfo parent, int order)
        {
            if (channel == null)
                throw new ArgumentNullException(nameof(channel));
            if (parent == null)
                throw new ArgumentNullException(nameof(parent));
            return MoveChannel(channel.Id, parent.Id, order);
        }

        public Task MoveChannel(int channelId, int parentChannelId)
        {
            return Client.Send("channelmove",
                new Parameter("cid", channelId),
                new Parameter("cpid", parentChannelId));
        }
        public Task MoveChannel(int channelId, int parentChannelId, int order)
        {
            return Client.Send("channelmove",
                new Parameter("cid", channelId),
                new Parameter("cpid", parentChannelId),
                new Parameter("order", order));
        }

        #endregion
        #region CreateChannel

        // Region setting properties not supported yet

        public async Task<CreatedChannel> CreateChannel(string name)
        {
            if (string.IsNullOrEmpty(name))
                throw new ArgumentNullException(nameof(name));

            var res = await Client.Send("channelcreate",
                new Parameter("channel_name", name));
            return DataProxy.SerializeGeneric<CreatedChannel>(res).FirstOrDefault();
        }

        #endregion
        #region DeleteChannel

        public Task DeleteChannel(GetChannelListInfo channel)
        {
            if (channel == null)
                throw new ArgumentNullException(nameof(channel));
            return DeleteChannel(channel.Id);
        }
        public Task DeleteChannel(GetChannelListInfo channel, bool force)
        {
            if (channel == null)
                throw new ArgumentNullException(nameof(channel));
            return DeleteChannel(channel.Id, force);
        }

        public Task DeleteChannel(int channelId)
        {
            return Client.Send("channeldelete",
                new Parameter("cid", channelId));
        }
        public Task DeleteChannel(int channelId, bool force)
        {
            return Client.Send("channeldelete",
                new Parameter("cid", channelId),
                new Parameter("force", force));
        }

        #endregion

        #endregion

        #region Server Methods

        #region GetServers

        public async Task<IReadOnlyList<GetServerListInfo>> GetServers()
        {
            var res = await Client.Send("serverlist");
            return DataProxy.SerializeGeneric<GetServerListInfo>(res);
        }

        public async Task<IReadOnlyList<GetServerListInfo>> GetServers(GetServerOptions options)
        {
<<<<<<< HEAD
            var optionList = options.GetFlagsName();
            var res = await _client.Send("serverlist", null, optionList.ToArray());
=======
            var optionList = options.GetFlagsAsList();
            var res = await Client.Send("serverlist", null, optionList.ToArray());
>>>>>>> 60e7e0b9
            return DataProxy.SerializeGeneric<GetServerListInfo>(res);
        }

        #endregion

        #endregion

        #region Message Methods

        #region SendTextMessage

        public Task SendMessage(string message, GetServerListInfo targetServer)
        {
            if (targetServer == null)
                throw new ArgumentNullException(nameof(targetServer));
            return SendMessage(message, MessageTarget.Server, targetServer.Id);
        }
        public Task SendMessage(string message, GetChannelListInfo targetChannel)
        {
            if (targetChannel == null)
                throw new ArgumentNullException(nameof(targetChannel));
            return SendMessage(message, MessageTarget.Channel, targetChannel.Id);
        }
        public Task SendMessage(string message, GetClientsInfo targetClient)
        {
            if (targetClient == null)
                throw new ArgumentNullException(nameof(targetClient));
            return SendMessage(message, MessageTarget.Private, targetClient.Id);
        }
        public Task SendMessage(string message, MessageTarget target, int targetId)
        {
            message = message ?? string.Empty;
            return Client.Send("sendtextmessage",
                new Parameter("targetmode", (int)target),
                new Parameter("target", targetId),
                new Parameter("msg", message));
        }

        #endregion
        #region SendGlobalMessage

        public Task SendGlobalMessage(string message)
        {
            return Client.Send("gm",
                new Parameter("msg", message ?? string.Empty));
        }

        #endregion
        #region PokeClient

        public Task PokeClient(GetClientsInfo client)
        {
            if (client == null)
                throw new ArgumentNullException(nameof(client));
            return PokeClient(client.Id);
        }
        public Task PokeClient(int clientId)
        {
            return PokeClient(clientId, string.Empty);
        }

        public Task PokeClient(GetClientsInfo client, string message)
        {
            if (client == null)
                throw new ArgumentNullException(nameof(client));
            return PokeClient(client.Id, message);
        }
        public Task PokeClient(int clientId, string message)
        {
            return Client.Send("clientpoke",
                new Parameter("msg", message ?? string.Empty),
                new Parameter("clid", clientId));
        }

        #endregion

        #endregion

        #endregion
    }
}<|MERGE_RESOLUTION|>--- conflicted
+++ resolved
@@ -243,13 +243,8 @@
 
         public async Task<IReadOnlyList<GetClientsInfo>> GetClients(GetClientOptions options)
         {
-<<<<<<< HEAD
             var optionList = options.GetFlagsName();
-            var res = await _client.Send("clientlist", null, optionList.ToArray());
-=======
-            var optionList = options.GetFlagsAsList();
             var res = await Client.Send("clientlist", null, optionList.ToArray());
->>>>>>> 60e7e0b9
             return DataProxy.SerializeGeneric<GetClientsInfo>(res);
         }
 
@@ -269,13 +264,8 @@
 
         public async Task<IReadOnlyList<GetChannelListInfo>> GetChannels(GetChannelOptions options)
         {
-<<<<<<< HEAD
             var optionList = options.GetFlagsName();
-            var res = await _client.Send("channellist", null, optionList.ToArray());
-=======
-            var optionList = options.GetFlagsAsList();
             var res = await Client.Send("channellist", null, optionList.ToArray());
->>>>>>> 60e7e0b9
             return DataProxy.SerializeGeneric<GetChannelListInfo>(res);
         }
 
@@ -404,13 +394,8 @@
 
         public async Task<IReadOnlyList<GetServerListInfo>> GetServers(GetServerOptions options)
         {
-<<<<<<< HEAD
             var optionList = options.GetFlagsName();
-            var res = await _client.Send("serverlist", null, optionList.ToArray());
-=======
-            var optionList = options.GetFlagsAsList();
             var res = await Client.Send("serverlist", null, optionList.ToArray());
->>>>>>> 60e7e0b9
             return DataProxy.SerializeGeneric<GetServerListInfo>(res);
         }
 
